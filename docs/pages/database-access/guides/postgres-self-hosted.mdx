--- conflicted
+++ resolved
@@ -37,15 +37,11 @@
 
 (!docs/pages/includes/database-access/token.mdx!)
 
-<<<<<<< HEAD
 Install Teleport on the host where you will run the Teleport Database Service:
 
 (!docs/pages/includes/install-linux.mdx!)
 
-### Create a role and user
-=======
 ### Create a Teleport user
->>>>>>> 96960ce3
 
 (!docs/pages/includes/database-access/create-user.mdx!)
 
