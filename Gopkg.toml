
# Gopkg.toml example
#
# Refer to https://github.com/golang/dep/blob/master/docs/Gopkg.toml.md
# for detailed Gopkg.toml documentation.
#
# required = ["github.com/user/thing/cmd/thing"]
# ignored = ["github.com/user/project/pkgX", "bitbucket.org/user/project/pkgA/pkgY"]
#
# [[constraint]]
#   name = "github.com/user/project"
#   version = "1.0.0"
#
# [[constraint]]
#   name = "github.com/user/project2"
#   branch = "dev"
#   source = "github.com/myfork/project2"
#
# [[override]]
#  name = "github.com/x/y"
#  version = "2.4.0"


ignored = ["github.com/Sirupsen/logrus"]

[prune]
  go-tests = true
  unused-packages = true
  non-go = true

[[override]]
  name = "github.com/alecthomas/template"
  branch = "master"

[[override]]
  name = "github.com/alecthomas/units"
  branch = "master"

[[override]]
  name = "github.com/cenkalti/backoff"
  version = ">=1.0.0, <=19.0.0-g5d150e7"

[[constraint]]
  name = "github.com/gogo/protobuf"
  version = "v1.1.1"

[[constraint]]
  name = "github.com/vulcand/predicate"
  version = "v1.1.0"

[[constraint]]
  name = "github.com/docker/docker"
  revision = "1ef1cc8388165b2b848f9b3f53ec91c87de09f63"

[[constraint]]
  name = "github.com/aws/aws-sdk-go"
  version = "1.12.17"

[[constraint]]
  name = "github.com/boltdb/bolt"
  version = ">=1.0.0, <=111.0.0-g04a3e85"

[[constraint]]
  name = "github.com/coreos/etcd"
  version = "3.3.9"

[[constraint]]
  name = "github.com/davecgh/go-spew"
  version = "1.1.0"

[[constraint]]
  branch = "master"
  name = "github.com/gokyle/hotp"

[[constraint]]
  name = "golang.org/x/crypto"
  branch = "master"

[[constraint]]
  branch = "master"
  name = "golang.org/x/net"

[[constraint]]
  name = "github.com/google/gops"
  version = ">=0.3.1, <=12.0.0-gccfb39d"

[[constraint]]
  branch = "master"
  name = "github.com/gravitational/form"

[[constraint]]
  name = "github.com/gravitational/kingpin"
  branch = "master"

[[constraint]]
  name = "github.com/gravitational/roundtrip"
  version = "1.0.0"

[[constraint]]
  version = "0.0.1"
  name = "github.com/gravitational/ttlmap"

[[constraint]]
  name = "github.com/julienschmidt/httprouter"
  version = ">=1.0.0, <=64.0.0-gb428fda"

[[constraint]]
  branch = "master"
  name = "github.com/kardianos/osext"

[[constraint]]
  name = "github.com/kr/pty"
  version = "1.0.0"

[[constraint]]
  name = "github.com/mailgun/lemma"
  version = ">=0.0.2, <=1.0.0-gc98f59f"

[[constraint]]
  version = "1.0.2"
  name = "github.com/gravitational/oxy"

[[constraint]]
  name = "github.com/pborman/uuid"
  version = ">=1.0.0, <=11.0.0-gc55201b"

[[constraint]]
  name = "github.com/prometheus/client_golang"
  version = "0.8.0"

[[constraint]]
  branch = "master"
  name = "github.com/russellhaering/goxmldsig"

[[constraint]]
  name = "google.golang.org/grpc"
  version = ">=1.14.0"

[[constraint]]
  name = "github.com/gravitational/trace"
  version = "1.1.5"

[[constraint]]
  name = "github.com/coreos/go-oidc"
  version = "0.0.1"
  source = "github.com/gravitational/go-oidc"

[[override]]
  name = "github.com/sirupsen/logrus"
  source = "github.com/gravitational/logrus"
  version = "1.0.0"

[[constraint]]
  name = "github.com/russellhaering/gosaml2"
  revision = "8908227c114abe0b63b1f0606abae72d11bf632a"

[[constraint]]
  name = "github.com/gravitational/reporting"
  version = "0.0.6"

[[constraint]]
  name = "github.com/gravitational/license"
  version = "0.0.6"

[[override]]
  name = "k8s.io/api"
  branch = "release-1.13"

[[override]]
  name = "k8s.io/apimachinery"
  branch = "release-1.13"

[[constraint]]
  version = "10.0.0"
  name = "k8s.io/client-go"

[[constraint]]
  name = "github.com/golang/protobuf"
  version = "=v1.1.0"

[[constraint]]
  name = "github.com/Microsoft/go-winio"
  version = "=v0.4.9"

<<<<<<< HEAD
[[override]]
  name = "gopkg.in/yaml.v2"
  version = "=v2.2.2"

[[override]]
  name = "github.com/json-iterator/go"
  version = "=1.1.5"
=======
[[constraint]]
  name = "github.com/fatih/color"
  version = "=v1.7.0"

[[constraint]]
  name = "github.com/cyphar/filepath-securejoin"
  version = "=v0.2.2"
>>>>>>> 54ba11ca
<|MERGE_RESOLUTION|>--- conflicted
+++ resolved
@@ -182,7 +182,6 @@
   name = "github.com/Microsoft/go-winio"
   version = "=v0.4.9"
 
-<<<<<<< HEAD
 [[override]]
   name = "gopkg.in/yaml.v2"
   version = "=v2.2.2"
@@ -190,12 +189,11 @@
 [[override]]
   name = "github.com/json-iterator/go"
   version = "=1.1.5"
-=======
+
 [[constraint]]
   name = "github.com/fatih/color"
   version = "=v1.7.0"
 
 [[constraint]]
   name = "github.com/cyphar/filepath-securejoin"
-  version = "=v0.2.2"
->>>>>>> 54ba11ca
+  version = "=v0.2.2"