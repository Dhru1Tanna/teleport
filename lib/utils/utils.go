--- conflicted
+++ resolved
@@ -402,23 +402,11 @@
 // PopInt returns a value from the list, it panics if not enough values
 // were allocated
 func (p *PortList) PopInt() int {
-<<<<<<< HEAD
-	p.mu.Lock()
-	defer p.mu.Unlock()
-
-	if len(p.ports) == 0 {
-		panic("list is empty")
-	}
-	val := p.ports[0]
-	p.ports = p.ports[1:]
-	return val
-=======
 	i, err := strconv.Atoi(p.Pop())
 	if err != nil {
 		panic(err)
 	}
 	return i
->>>>>>> b28094fd
 }
 
 // PopIntSlice returns a slice of values from the list, it panics if not enough
